/*
 * Copyright 2020 Improbable Worlds Limited
 *
 * Licensed under the Apache License, Version 2.0 (the "License");
 * you may not use this file except in compliance with the License.
 * You may obtain a copy of the License at
 *
 *     http://www.apache.org/licenses/LICENSE-2.0
 *
 * Unless required by applicable law or agreed to in writing, software
 * distributed under the License is distributed on an "AS IS" BASIS,
 * WITHOUT WARRANTIES OR CONDITIONS OF ANY KIND, either express or implied.
 * See the License for the specific language governing permissions and
 * limitations under the License.
 */

#include "../phtree/phtree.h"
#include "../phtree/phtree_multimap.h"
<<<<<<< HEAD
#include <iostream>
#include <chrono>
=======
#include <chrono>
#include <iostream>
>>>>>>> c7d4ef98
#include <set>

using namespace improbable::phtree;

<<<<<<< HEAD
template <dimension_t DIM = 2, size_t AREA_LEN = 1000, size_t LEVELS = 21>
=======
template <dimension_t DIM = 2, size_t AREA_LEN = 1000, size_t LEVELS = 6>
>>>>>>> c7d4ef98
struct ConverterWithLevels : public ConverterPointBase<DIM, double, scalar_64_t> {
    static_assert(LEVELS >= 1 && "There must be at least one level");
    static constexpr double divider_ = 1 << (LEVELS - 1);  // = 2 ^ (LEVELS - 1);
    static constexpr double multiplier_ = 1. / divider_;

    explicit ConverterWithLevels() {}

    [[nodiscard]] PhPoint<DIM> pre(const PhPointD<DIM>& point) const {
        PhPoint<DIM> out;
        for (dimension_t i = 0; i < DIM; ++i) {
            out[i] = point[i] * multiplier_;
        }
        return out;
    }

    [[nodiscard]] PhPointD<DIM> post(const PhPoint<DIM>& in) const {
        PhPointD<DIM> out;
        for (dimension_t i = 0; i < DIM; ++i) {
            out[i] = ((double)in[i]) * divider_;
        }
        return out;
    }

    [[nodiscard]] auto pre_query(const PhBoxD<DIM>& query_box) const {
        return PhBox{pre(query_box.min()), pre(query_box.max())};
    }
};

template <dimension_t DIM>
struct MyConverterMultiply : public ConverterPointBase<DIM, double, scalar_64_t> {
    explicit MyConverterMultiply(double multiplier)
    : multiplier{multiplier}, divider_{1. / multiplier} {}

    [[nodiscard]] PhPoint<DIM> pre(const PhPointD<DIM>& point) const {
        PhPoint<DIM> out;
        for (dimension_t i = 0; i < DIM; ++i) {
            out[i] = point[i] * multiplier;
        }
        return out;
    }

    [[nodiscard]] PhPointD<DIM> post(const PhPoint<DIM>& in) const {
        PhPointD<DIM> out;
        for (dimension_t i = 0; i < DIM; ++i) {
<<<<<<< HEAD
            out[i] = ((double)in[i]) * divider;
=======
            out[i] = ((double)in[i]) * divider_;
>>>>>>> c7d4ef98
        }
        return out;
    }

    [[nodiscard]] auto pre_query(const PhBoxD<DIM>& query_box) const {
<<<<<<< HEAD
        return PhBox{pre(query_box.min()), pre(querybox.max())};
=======
        return PhBox{pre(query_box.min()), pre(query_box.max())};
>>>>>>> c7d4ef98
    }

    const double multiplier;
    const double divider_;
};

int main_issue_60_2() {
    //   MyConverterMultiply<2> converter{ 1000000 };
    //   auto tree = PhTreeMultiMapD<2, int, MyConverterMultiply<2>,
    //   std::unordered_set<int>>(converter);
    //auto tree = PhTreeMultiMapD<2, int, ConverterIEEE<2>, std::unordered_set<int>>();
<<<<<<< HEAD
    auto tree = PhTreeMultiMapD<2, int, ConverterWithLevels<2>, b_plus_tree_hash_set<int>>();
    //, std::unordered_set<int> > ();
=======
    //auto tree = PhTreeMultiMapD<2, int, ConverterWithLevels<2>, std::unordered_set<int>>();
    auto tree = PhTreeMultiMapD<2, int, ConverterMultiply<2, 1, 200>, std::unordered_set<int>>();
>>>>>>> c7d4ef98
    std::vector<PhPointD<2>> vecPos;
    int dim = 1000;

    int num = 30000;
    for (int i = 0; i < num; ++i) {
        PhPointD<2> p = {(double)(rand() % dim), (double)(rand() % dim)};
        vecPos.push_back(p);
        tree.emplace(p, i);
    }

    long T = 0;
    int nT = 0;
    while (true) {
        auto t1 = std::chrono::high_resolution_clock::now();
        for (int i = 0; i < num; ++i) {
            PhPointD<2>& p = vecPos[i];
<<<<<<< HEAD
            PhPointD<2> newp = {(double)(rand() % dim), (double)(rand() % dim)};
            tree.relocate(p, newp, i);
=======
            PhPointD<2> newp = {p[0] + 1, p[1] + 1};
            tree.relocate(p, newp, i, false);
            //tree.relocate_if(p, newp, [i](const int& i2) -> bool{return i==i2;}, false);
>>>>>>> c7d4ef98
            p = newp;
        }
        auto t2 = std::chrono::high_resolution_clock::now();
        auto s = std::chrono::duration_cast<std::chrono::microseconds>(t2 - t1);
        ++nT;
        T += s.count() / 1000;
        std::cout << s.count() << "    " << (T / nT)
                  << "     msec/num= " << (s.count() / (double)num) << std::endl;
    }

    return 0;
}

int main_issue_60() {
    // auto tree = PhTreeMultiMapD<2, int>();
    PhTreeMultiMapD<2, int, ConverterIEEE<2>, std::set<int>> tree;
    std::vector<PhPointD<2>> vecPos;
    int dim = 10000;

    int num = 10000000;
    auto start1 = std::chrono::steady_clock::now();
    for (int i = 0; i < num; ++i) {
        PhPointD<2> p = {(double)(rand() % dim), (double)(rand() % dim)};
        vecPos.push_back(p);
        tree.emplace(p, i);
    }
    auto end1 = std::chrono::steady_clock::now();
    std::chrono::duration<double> elapsed_seconds1 = end1 - start1;
    std::cout << "elapsed time 1: " << elapsed_seconds1.count() << "s\n";

    auto start2 = std::chrono::steady_clock::now();
    for (int i = 0; i < num; ++i) {
        PhPointD<2>& p = vecPos[i];
        PhPointD<2> newp = {(double)(rand() % dim), (double)(rand() % dim)};
        tree.relocate(p, newp, i);
        p = newp;
    }
    auto end2 = std::chrono::steady_clock::now();
    std::chrono::duration<double> elapsed_seconds2 = end2 - start2;
    std::cout << "elapsed time 2: " << elapsed_seconds2.count() << "s\n";

    // for (int i = 0; i < num; ++i) {
    //    PhPointD<2> p = vecPos[i];
    //    for (auto it = tree.begin_knn_query(1, p, DistanceEuclidean<2>()); it != tree.end(); ++it)
    //    {
    //        std::cout << "nn: " << i << " -> " << *it << std::endl;
    //    }
    //}

    return 0;
}

int main() {
    std::cout << "PH-Tree example with 3D `double` coordinates." << std::endl;
    PhPointD<3> p1({1, 1, 1});
    PhPointD<3> p2({2, 2, 2});
    PhPointD<3> p3({3, 3, 3});
    PhPointD<3> p4({4, 4, 4});

    PhTreeD<3, int> tree;
    tree.emplace(p1, 1);
    tree.emplace(p2, 2);
    tree.emplace(p3, 3);
    tree.emplace(p4, 4);

    std::cout << "All values:" << std::endl;
    for (auto it : tree) {
        std::cout << "    id=" << it << std::endl;
    }
    std::cout << std::endl;

    std::cout << "All points in range:" << p2 << "/" << p4 << std::endl;
    for (auto it = tree.begin_query({p2, p4}); it != tree.end(); ++it) {
        std::cout << "    " << it.second() << " -> " << it.first() << std::endl;
    }
    std::cout << std::endl;

    std::cout << "PH-Tree is a MAP which means that, like std::map, every position " << std::endl;
    std::cout << " (=key) can have only ONE value." << std::endl;
    std::cout << "Storing multiple values for a single coordinate requires storing " << std::endl;
    std::cout << "lists or sets, for example using PhTree<3, std::vector<int>>." << std::endl;

    PhPointD<3> p4b({4, 4, 4});
    tree.emplace(p4b, 5);
    // Still showing '4' after emplace()
    std::cout << "ID at " << p4b << ": " << tree.find(p4b).second() << std::endl;

    std::cout << "Done." << std::endl;

    main_issue_60_2();
}<|MERGE_RESOLUTION|>--- conflicted
+++ resolved
@@ -16,22 +16,13 @@
 
 #include "../phtree/phtree.h"
 #include "../phtree/phtree_multimap.h"
-<<<<<<< HEAD
-#include <iostream>
-#include <chrono>
-=======
 #include <chrono>
 #include <iostream>
->>>>>>> c7d4ef98
 #include <set>
 
 using namespace improbable::phtree;
 
-<<<<<<< HEAD
-template <dimension_t DIM = 2, size_t AREA_LEN = 1000, size_t LEVELS = 21>
-=======
 template <dimension_t DIM = 2, size_t AREA_LEN = 1000, size_t LEVELS = 6>
->>>>>>> c7d4ef98
 struct ConverterWithLevels : public ConverterPointBase<DIM, double, scalar_64_t> {
     static_assert(LEVELS >= 1 && "There must be at least one level");
     static constexpr double divider_ = 1 << (LEVELS - 1);  // = 2 ^ (LEVELS - 1);
@@ -76,21 +67,13 @@
     [[nodiscard]] PhPointD<DIM> post(const PhPoint<DIM>& in) const {
         PhPointD<DIM> out;
         for (dimension_t i = 0; i < DIM; ++i) {
-<<<<<<< HEAD
-            out[i] = ((double)in[i]) * divider;
-=======
             out[i] = ((double)in[i]) * divider_;
->>>>>>> c7d4ef98
         }
         return out;
     }
 
     [[nodiscard]] auto pre_query(const PhBoxD<DIM>& query_box) const {
-<<<<<<< HEAD
-        return PhBox{pre(query_box.min()), pre(querybox.max())};
-=======
         return PhBox{pre(query_box.min()), pre(query_box.max())};
->>>>>>> c7d4ef98
     }
 
     const double multiplier;
@@ -102,13 +85,8 @@
     //   auto tree = PhTreeMultiMapD<2, int, MyConverterMultiply<2>,
     //   std::unordered_set<int>>(converter);
     //auto tree = PhTreeMultiMapD<2, int, ConverterIEEE<2>, std::unordered_set<int>>();
-<<<<<<< HEAD
-    auto tree = PhTreeMultiMapD<2, int, ConverterWithLevels<2>, b_plus_tree_hash_set<int>>();
-    //, std::unordered_set<int> > ();
-=======
     //auto tree = PhTreeMultiMapD<2, int, ConverterWithLevels<2>, std::unordered_set<int>>();
     auto tree = PhTreeMultiMapD<2, int, ConverterMultiply<2, 1, 200>, std::unordered_set<int>>();
->>>>>>> c7d4ef98
     std::vector<PhPointD<2>> vecPos;
     int dim = 1000;
 
@@ -125,14 +103,9 @@
         auto t1 = std::chrono::high_resolution_clock::now();
         for (int i = 0; i < num; ++i) {
             PhPointD<2>& p = vecPos[i];
-<<<<<<< HEAD
-            PhPointD<2> newp = {(double)(rand() % dim), (double)(rand() % dim)};
-            tree.relocate(p, newp, i);
-=======
             PhPointD<2> newp = {p[0] + 1, p[1] + 1};
             tree.relocate(p, newp, i, false);
             //tree.relocate_if(p, newp, [i](const int& i2) -> bool{return i==i2;}, false);
->>>>>>> c7d4ef98
             p = newp;
         }
         auto t2 = std::chrono::high_resolution_clock::now();
